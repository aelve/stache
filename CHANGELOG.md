<<<<<<< HEAD
# 0.1
=======
## Stache 0.1.3

* Cosmetic improvements.

* Minor improvement in performance of parser.

## Stache 0.1.2
>>>>>>> e8a47317

Initial release (forked from [stache-0.1.2](http://hackage.haskell.org/package/stache-0.1.2), no changes yet).<|MERGE_RESOLUTION|>--- conflicted
+++ resolved
@@ -1,13 +1,3 @@
-<<<<<<< HEAD
 # 0.1
-=======
-## Stache 0.1.3
 
-* Cosmetic improvements.
-
-* Minor improvement in performance of parser.
-
-## Stache 0.1.2
->>>>>>> e8a47317
-
-Initial release (forked from [stache-0.1.2](http://hackage.haskell.org/package/stache-0.1.2), no changes yet).+Initial release (forked from [stache-0.1.3](http://hackage.haskell.org/package/stache-0.1.3), no changes yet).